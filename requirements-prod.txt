# Production ML System Requirements

# Core Framework
fastapi==0.104.1
uvicorn[standard]==0.24.0
pydantic==2.4.2
pydantic-settings==2.10.1

# Machine Learning Core
scikit-learn==1.7.1
numpy==2.3.2
pandas==2.3.1
scipy==1.11.4

# Deep Learning (Optional GPU support)
torch==2.1.1+cpu
torchvision==0.16.1+cpu
tensorflow-cpu==2.15.0

# Advanced ML Libraries
xgboost==2.0.2
lightgbm==4.1.0
catboost==1.2.2
optuna==3.4.0

# Feature Engineering
feature-engine==1.6.2
category-encoders==2.6.3
imbalanced-learn==0.11.0

# Database
sqlalchemy==2.0.23
psycopg2-binary==2.9.9
alembic==1.12.1

# Caching and Session Storage
redis==5.0.1
memcached==1.59
diskcache==5.6.3

# Message Queue
kafka-python==2.0.2
celery==5.3.4
kombu==5.3.4

# Web and API
<<<<<<< HEAD
httpx==0.28.1
requests==2.31.0
=======
httpx==0.25.2
requests==2.32.4
>>>>>>> 5bb6e0b4
websockets==12.0
aiohttp==3.9.1

# Monitoring and Observability
prometheus-client==0.19.0
opentelemetry-api==1.21.0
opentelemetry-sdk==1.21.0
opentelemetry-instrumentation-fastapi==0.42b0
opentelemetry-instrumentation-sqlalchemy==0.42b0
opentelemetry-instrumentation-redis==0.42b0
opentelemetry-exporter-prometheus==1.12.0rc1

# Logging
structlog==23.2.0
python-json-logger==2.0.7

# Configuration
python-dotenv==1.1.1
pyyaml==6.0.1
click==8.1.7

# Security
cryptography==41.0.7
pyjwt==2.8.0
passlib[bcrypt]==1.7.4
python-multipart==0.0.6

# Data Validation
marshmallow==3.20.1
cerberus==1.3.5

# Performance and Optimization
cython==3.0.6
numba==0.58.1
joblib==1.5.1

# Utilities
python-dateutil==2.8.2
pytz==2023.3
tqdm==4.66.1
rich==13.7.0

# HTTP and Networking
urllib3==2.5.0
certifi==2023.11.17

# Data Processing
openpyxl==3.1.5
xlrd==2.0.1
h5py==3.10.0
pyarrow==14.0.1

# Image Processing (if needed)
pillow==11.3.0
opencv-python-headless==4.8.1.78

# Scientific Computing
matplotlib==3.8.2
seaborn==0.13.0
plotly==5.17.0

# Cloud Storage
boto3==1.34.0
azure-storage-blob==12.19.0
google-cloud-storage==2.10.0

# Container and Deployment
gunicorn==21.2.0
gevent==23.9.1

# Development and Testing (optional in prod)
# pytest==7.4.3
# pytest-asyncio==0.21.1
# pytest-cov==4.1.0
# black==23.11.0
# flake8==6.1.0
# mypy==1.7.1
# isort==5.12.0

# System Monitoring
psutil==5.9.6
py-cpuinfo==9.0.0

# Serialization
orjson==3.9.10
msgpack==1.1.1

# Async Support
asyncio==3.4.3
aiofiles==23.2.1
asyncpg==0.29.0

# ML Model Serving
mlflow==3.2.0
bentoml==1.4.19

# Graph and Network Analysis
networkx==3.2.1

# Time Series
statsmodels==0.14.0
prophet==1.1.4

# Natural Language Processing (if needed)
nltk==3.8.1
spacy==3.7.2

# API Documentation
sphinx==7.2.6
sphinx-rtd-theme==2.0.0

# Production WSGI Server
waitress==2.1.2<|MERGE_RESOLUTION|>--- conflicted
+++ resolved
@@ -1,3 +1,4 @@
+```
 # Production ML System Requirements
 
 # Core Framework
@@ -44,13 +45,8 @@
 kombu==5.3.4
 
 # Web and API
-<<<<<<< HEAD
 httpx==0.28.1
-requests==2.31.0
-=======
-httpx==0.25.2
 requests==2.32.4
->>>>>>> 5bb6e0b4
 websockets==12.0
 aiohttp==3.9.1
 
@@ -163,4 +159,5 @@
 sphinx-rtd-theme==2.0.0
 
 # Production WSGI Server
-waitress==2.1.2+waitress==2.1.2
+```