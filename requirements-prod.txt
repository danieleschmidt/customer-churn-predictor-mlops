```
# Production ML System Requirements

# Core Framework
fastapi==0.104.1
uvicorn[standard]==0.24.0
pydantic==2.4.2
pydantic-settings==2.0.3

# Machine Learning Core
scikit-learn==1.3.2
numpy==1.25.2
pandas==2.1.3
scipy==1.11.4

# Deep Learning (Optional GPU support)
torch==2.1.1+cpu
torchvision==0.16.1+cpu
tensorflow-cpu==2.15.0

# Advanced ML Libraries
xgboost==2.0.2
<<<<<<< HEAD
lightgbm==4.6.0
catboost==1.2.2
=======
lightgbm==4.1.0
catboost==1.2.8
>>>>>>> d1d8a2bc
optuna==3.4.0

# Feature Engineering
feature-engine==1.8.3
category-encoders==2.8.1
imbalanced-learn==0.11.0

# Database
sqlalchemy==2.0.23
psycopg2-binary==2.9.9
alembic==1.12.1

# Caching and Session Storage
redis==5.0.1
memcached==1.59
diskcache==5.6.3

# Message Queue
kafka-python==2.2.15
celery==5.3.4
kombu==5.5.4

# Web and API
httpx==0.25.2
requests==2.31.0
websockets==12.0
aiohttp==3.12.15

# Monitoring and Observability
prometheus-client==0.19.0
opentelemetry-api==1.21.0
opentelemetry-sdk==1.21.0
opentelemetry-instrumentation-fastapi==0.42b0
opentelemetry-instrumentation-sqlalchemy==0.42b0
opentelemetry-instrumentation-redis==0.42b0
opentelemetry-exporter-prometheus==1.12.0rc1

# Logging
structlog==25.4.0
python-json-logger==3.3.0

# Configuration
python-dotenv==1.0.0
pyyaml==6.0.1
click==8.1.7

# Security
cryptography==45.0.6
pyjwt==2.8.0
passlib[bcrypt]==1.7.4
python-multipart==0.0.6

# Data Validation
marshmallow==3.20.1
cerberus==1.3.7

# Performance and Optimization
cython==3.1.2
numba==0.58.1
joblib==1.3.2

# Utilities
python-dateutil==2.8.2
pytz==2023.3
tqdm==4.66.1
rich==14.1.0

# HTTP and Networking
urllib3==2.1.0
certifi==2023.11.17

# Data Processing
openpyxl==3.1.2
xlrd==2.0.2
h5py==3.14.0
pyarrow==14.0.1

# Image Processing (if needed)
pillow==10.1.0
opencv-python-headless==4.8.1.78

# Scientific Computing
matplotlib==3.8.2
seaborn==0.13.0
plotly==5.17.0

# Cloud Storage
boto3==1.34.0
azure-storage-blob==12.19.0
google-cloud-storage==3.2.0

# Container and Deployment
gunicorn==23.0.0
gevent==25.5.1

# Development and Testing (optional in prod)
# pytest==7.4.3
# pytest-asyncio==0.21.1
# pytest-cov==4.1.0
# black==23.11.0
# flake8==6.1.0
# mypy==1.7.1
# isort==5.12.0

# System Monitoring
psutil==5.9.6
py-cpuinfo==9.0.0

# Serialization
orjson==3.9.10
msgpack==1.0.7

# Async Support
aiofiles==24.1.0
asyncpg==0.29.0

# ML Model Serving
mlflow==2.8.1
bentoml==1.1.11

# Graph and Network Analysis
networkx==3.2.1

# Time Series
statsmodels==0.14.5
prophet==1.1.7

# Natural Language Processing (if needed)
nltk==3.9.1
spacy==3.8.7

# API Documentation
sphinx==7.2.6
sphinx-rtd-theme==2.0.0

# Production WSGI Server
waitress==3.0.2
```<|MERGE_RESOLUTION|>--- conflicted
+++ resolved
@@ -20,13 +20,8 @@
 
 # Advanced ML Libraries
 xgboost==2.0.2
-<<<<<<< HEAD
 lightgbm==4.6.0
-catboost==1.2.2
-=======
-lightgbm==4.1.0
 catboost==1.2.8
->>>>>>> d1d8a2bc
 optuna==3.4.0
 
 # Feature Engineering
