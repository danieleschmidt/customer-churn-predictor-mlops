--- conflicted
+++ resolved
@@ -95,13 +95,8 @@
 
 # Data Processing
 openpyxl==3.1.2
-<<<<<<< HEAD
 xlrd==2.0.2
-h5py==3.10.0
-=======
-xlrd==2.0.1
 h5py==3.14.0
->>>>>>> b70401f0
 pyarrow==14.0.1
 
 # Image Processing (if needed)
