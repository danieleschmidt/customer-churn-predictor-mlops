<<<<<<< HEAD
Execution error
=======
# Production ML System Requirements

# Core Framework
fastapi==0.104.1
uvicorn[standard]==0.24.0
pydantic==2.4.2
pydantic-settings==2.0.3

# Machine Learning Core
scikit-learn==1.3.2
numpy==1.25.2
pandas==2.1.3
scipy==1.11.4

# Deep Learning (Optional GPU support)
torch==2.1.1+cpu
torchvision==0.16.1+cpu
tensorflow-cpu==2.15.0

# Advanced ML Libraries
xgboost==2.0.2
lightgbm==4.1.0
catboost==1.2.2
optuna==3.4.0

# Feature Engineering
feature-engine==1.6.2
category-encoders==2.6.3
imbalanced-learn==0.11.0

# Database
sqlalchemy==2.0.23
psycopg2-binary==2.9.9
alembic==1.12.1

# Caching and Session Storage
redis==5.0.1
memcached==1.59
diskcache==5.6.3

# Message Queue
kafka-python==2.2.15
celery==5.3.4
kombu==5.3.4

# Web and API
httpx==0.25.2
requests==2.31.0
websockets==12.0
aiohttp==3.9.1

# Monitoring and Observability
prometheus-client==0.19.0
opentelemetry-api==1.21.0
opentelemetry-sdk==1.21.0
opentelemetry-instrumentation-fastapi==0.42b0
opentelemetry-instrumentation-sqlalchemy==0.42b0
opentelemetry-instrumentation-redis==0.42b0
opentelemetry-exporter-prometheus==1.12.0rc1

# Logging
structlog==23.2.0
python-json-logger==2.0.7

# Configuration
python-dotenv==1.0.0
pyyaml==6.0.1
click==8.1.7

# Security
cryptography==41.0.7
pyjwt==2.8.0
passlib[bcrypt]==1.7.4
python-multipart==0.0.6

# Data Validation
marshmallow==3.20.1
cerberus==1.3.5

# Performance and Optimization
cython==3.0.6
numba==0.58.1
joblib==1.3.2

# Utilities
python-dateutil==2.8.2
pytz==2023.3
tqdm==4.66.1
rich==13.7.0

# HTTP and Networking
urllib3==2.1.0
certifi==2023.11.17

# Data Processing
openpyxl==3.1.2
xlrd==2.0.1
h5py==3.10.0
pyarrow==14.0.1

# Image Processing (if needed)
pillow==10.1.0
opencv-python-headless==4.8.1.78

# Scientific Computing
matplotlib==3.8.2
seaborn==0.13.0
plotly==5.17.0

# Cloud Storage
boto3==1.34.0
azure-storage-blob==12.19.0
google-cloud-storage==2.10.0

# Container and Deployment
gunicorn==21.2.0
gevent==23.9.1

# Development and Testing (optional in prod)
# pytest==7.4.3
# pytest-asyncio==0.21.1
# pytest-cov==4.1.0
# black==23.11.0
# flake8==6.1.0
# mypy==1.7.1
# isort==5.12.0

# System Monitoring
psutil==5.9.6
py-cpuinfo==9.0.0

# Serialization
orjson==3.9.10
msgpack==1.0.7

# Async Support
asyncio==3.4.3
aiofiles==23.2.1
asyncpg==0.29.0

# ML Model Serving
mlflow==2.8.1
bentoml==1.1.11

# Graph and Network Analysis
networkx==3.2.1

# Time Series
statsmodels==0.14.0
prophet==1.1.4

# Natural Language Processing (if needed)
nltk==3.8.1
spacy==3.7.2

# API Documentation
sphinx==7.2.6
sphinx-rtd-theme==2.0.0

# Production WSGI Server
waitress==2.1.2
>>>>>>> f5a9bc8f
<|MERGE_RESOLUTION|>--- conflicted
+++ resolved
@@ -1,6 +1,3 @@
-<<<<<<< HEAD
-Execution error
-=======
 # Production ML System Requirements
 
 # Core Framework
@@ -62,8 +59,8 @@
 opentelemetry-exporter-prometheus==1.12.0rc1
 
 # Logging
-structlog==23.2.0
-python-json-logger==2.0.7
+structlog==25.4.0
+python-json-logger==3.3.0
 
 # Configuration
 python-dotenv==1.0.0
@@ -71,7 +68,7 @@
 click==8.1.7
 
 # Security
-cryptography==41.0.7
+cryptography==45.0.6
 pyjwt==2.8.0
 passlib[bcrypt]==1.7.4
 python-multipart==0.0.6
@@ -117,7 +114,7 @@
 
 # Container and Deployment
 gunicorn==21.2.0
-gevent==23.9.1
+gevent==25.5.1
 
 # Development and Testing (optional in prod)
 # pytest==7.4.3
@@ -150,7 +147,7 @@
 
 # Time Series
 statsmodels==0.14.0
-prophet==1.1.4
+prophet==1.1.7
 
 # Natural Language Processing (if needed)
 nltk==3.8.1
@@ -161,5 +158,4 @@
 sphinx-rtd-theme==2.0.0
 
 # Production WSGI Server
-waitress==2.1.2
->>>>>>> f5a9bc8f
+waitress==2.1.2