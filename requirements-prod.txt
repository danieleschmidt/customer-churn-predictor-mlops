# Production ML System Requirements

# Core Framework
fastapi==0.104.1
uvicorn[standard]==0.24.0
pydantic==2.4.2
pydantic-settings==2.0.3

# Machine Learning Core
scikit-learn==1.3.2
numpy==1.25.2
pandas==2.1.3
scipy==1.11.4

# Deep Learning (Optional GPU support)
torch==2.1.1+cpu
torchvision==0.16.1+cpu
tensorflow-cpu==2.15.0

# Advanced ML Libraries
xgboost==2.0.2
lightgbm==4.1.0
catboost==1.2.2
optuna==3.4.0

# Feature Engineering
feature-engine==1.6.2
category-encoders==2.6.3
imbalanced-learn==0.11.0

# Database
sqlalchemy==2.0.23
psycopg2-binary==2.9.9
alembic==1.12.1

# Caching and Session Storage
redis==5.0.1
memcached==1.59
diskcache==5.6.3

# Message Queue
kafka-python==2.2.15
celery==5.3.4
kombu==5.5.4

# Web and API
httpx==0.25.2
requests==2.31.0
websockets==12.0
aiohttp==3.9.1

# Monitoring and Observability
prometheus-client==0.19.0
opentelemetry-api==1.21.0
opentelemetry-sdk==1.21.0
opentelemetry-instrumentation-fastapi==0.42b0
opentelemetry-instrumentation-sqlalchemy==0.42b0
opentelemetry-instrumentation-redis==0.42b0
opentelemetry-exporter-prometheus==1.12.0rc1

# Logging
structlog==25.4.0
python-json-logger==3.3.0

# Configuration
python-dotenv==1.0.0
pyyaml==6.0.1
click==8.1.7

# Security
cryptography==45.0.6
pyjwt==2.8.0
passlib[bcrypt]==1.7.4
python-multipart==0.0.6

# Data Validation
marshmallow==3.20.1
cerberus==1.3.5

# Performance and Optimization
cython==3.0.6
numba==0.58.1
joblib==1.3.2

# Utilities
python-dateutil==2.8.2
pytz==2023.3
tqdm==4.66.1
rich==14.1.0

# HTTP and Networking
urllib3==2.1.0
certifi==2023.11.17

# Data Processing
openpyxl==3.1.2
xlrd==2.0.2
h5py==3.10.0
pyarrow==14.0.1

# Image Processing (if needed)
pillow==10.1.0
opencv-python-headless==4.8.1.78

# Scientific Computing
matplotlib==3.8.2
seaborn==0.13.0
plotly==5.17.0

# Cloud Storage
boto3==1.34.0
azure-storage-blob==12.19.0
google-cloud-storage==2.10.0

# Container and Deployment
gunicorn==23.0.0
gevent==25.5.1

# Development and Testing (optional in prod)
# pytest==7.4.3
# pytest-asyncio==0.21.1
# pytest-cov==4.1.0
# black==23.11.0
# flake8==6.1.0
# mypy==1.7.1
# isort==5.12.0

# System Monitoring
psutil==5.9.6
py-cpuinfo==9.0.0

# Serialization
orjson==3.9.10
msgpack==1.0.7

# Async Support
<<<<<<< HEAD
asyncio==3.4.3
aiofiles==24.1.0
=======
asyncio==4.0.0
aiofiles==23.2.1
>>>>>>> ae0777ac
asyncpg==0.29.0

# ML Model Serving
mlflow==2.8.1
bentoml==1.1.11

# Graph and Network Analysis
networkx==3.2.1

# Time Series
statsmodels==0.14.5
prophet==1.1.7

# Natural Language Processing (if needed)
nltk==3.9.1
spacy==3.7.2

# API Documentation
sphinx==7.2.6
sphinx-rtd-theme==2.0.0

# Production WSGI Server
waitress==3.0.2<|MERGE_RESOLUTION|>--- conflicted
+++ resolved
@@ -1,3 +1,4 @@
+```
 # Production ML System Requirements
 
 # Core Framework
@@ -134,13 +135,7 @@
 msgpack==1.0.7
 
 # Async Support
-<<<<<<< HEAD
-asyncio==3.4.3
 aiofiles==24.1.0
-=======
-asyncio==4.0.0
-aiofiles==23.2.1
->>>>>>> ae0777ac
 asyncpg==0.29.0
 
 # ML Model Serving
@@ -163,4 +158,5 @@
 sphinx-rtd-theme==2.0.0
 
 # Production WSGI Server
-waitress==3.0.2+waitress==3.0.2
+```