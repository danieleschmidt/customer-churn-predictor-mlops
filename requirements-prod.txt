```
# Production ML System Requirements

# Core Framework
fastapi==0.104.1
uvicorn[standard]==0.24.0
pydantic==2.4.2
pydantic-settings==2.0.3

# Machine Learning Core
scikit-learn==1.3.2
numpy==1.25.2
pandas==2.1.3
scipy==1.11.4

# Deep Learning (Optional GPU support)
torch==2.1.1+cpu
torchvision==0.16.1+cpu
tensorflow-cpu==2.15.0

# Advanced ML Libraries
xgboost==2.0.2
lightgbm==4.6.0
catboost==1.2.8
optuna==3.4.0

# Feature Engineering
feature-engine==1.8.3
category-encoders==2.8.1
imbalanced-learn==0.11.0

# Database
sqlalchemy==2.0.23
psycopg2-binary==2.9.9
alembic==1.12.1

# Caching and Session Storage
redis==5.0.1
memcached==1.59
diskcache==5.6.3

# Message Queue
kafka-python==2.2.15
celery==5.3.4
kombu==5.5.4

# Web and API
httpx==0.25.2
requests==2.31.0
websockets==12.0
aiohttp==3.12.15

# Monitoring and Observability
prometheus-client==0.19.0
opentelemetry-api==1.21.0
opentelemetry-sdk==1.21.0
opentelemetry-instrumentation-fastapi==0.42b0
opentelemetry-instrumentation-sqlalchemy==0.42b0
opentelemetry-instrumentation-redis==0.42b0
opentelemetry-exporter-prometheus==1.12.0rc1

# Logging
structlog==25.4.0
python-json-logger==3.3.0

# Configuration
python-dotenv==1.0.0
pyyaml==6.0.1
click==8.1.7

# Security
<<<<<<< HEAD
cryptography==45.0.6
pyjwt==2.8.0
=======
cryptography==41.0.7
pyjwt==2.10.1
>>>>>>> dc6dc877
passlib[bcrypt]==1.7.4
python-multipart==0.0.6

# Data Validation
marshmallow==3.20.1
cerberus==1.3.7

# Performance and Optimization
cython==3.1.2
numba==0.58.1
joblib==1.3.2

# Utilities
python-dateutil==2.8.2
pytz==2023.3
tqdm==4.66.1
rich==14.1.0

# HTTP and Networking
urllib3==2.1.0
certifi==2025.8.3

# Data Processing
openpyxl==3.1.2
xlrd==2.0.2
h5py==3.14.0
pyarrow==14.0.1

# Image Processing (if needed)
pillow==10.1.0
opencv-python-headless==4.8.1.78

# Scientific Computing
matplotlib==3.8.2
seaborn==0.13.0
plotly==5.17.0

# Cloud Storage
boto3==1.34.0
azure-storage-blob==12.19.0
google-cloud-storage==3.2.0

# Container and Deployment
gunicorn==23.0.0
gevent==25.5.1

# Development and Testing (optional in prod)
# pytest==7.4.3
# pytest-asyncio==0.21.1
# pytest-cov==4.1.0
# black==23.11.0
# flake8==6.1.0
# mypy==1.7.1
# isort==5.12.0

# System Monitoring
psutil==5.9.6
py-cpuinfo==9.0.0

# Serialization
orjson==3.9.10
msgpack==1.0.7

# Async Support
aiofiles==24.1.0
asyncpg==0.29.0

# ML Model Serving
mlflow==2.8.1
bentoml==1.1.11

# Graph and Network Analysis
networkx==3.2.1

# Time Series
statsmodels==0.14.5
prophet==1.1.7

# Natural Language Processing (if needed)
nltk==3.9.1
spacy==3.8.7

# API Documentation
sphinx==7.2.6
sphinx-rtd-theme==2.0.0

# Production WSGI Server
waitress==3.0.2
```<|MERGE_RESOLUTION|>--- conflicted
+++ resolved
@@ -1,4 +1,3 @@
-```
 # Production ML System Requirements
 
 # Core Framework
@@ -69,13 +68,8 @@
 click==8.1.7
 
 # Security
-<<<<<<< HEAD
 cryptography==45.0.6
-pyjwt==2.8.0
-=======
-cryptography==41.0.7
 pyjwt==2.10.1
->>>>>>> dc6dc877
 passlib[bcrypt]==1.7.4
 python-multipart==0.0.6
 
@@ -163,5 +157,4 @@
 sphinx-rtd-theme==2.0.0
 
 # Production WSGI Server
-waitress==3.0.2
-```+waitress==3.0.2