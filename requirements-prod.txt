--- conflicted
+++ resolved
@@ -146,13 +146,8 @@
 networkx==3.2.1
 
 # Time Series
-<<<<<<< HEAD
-statsmodels==0.14.0
+statsmodels==0.14.5
 prophet==1.1.7
-=======
-statsmodels==0.14.5
-prophet==1.1.4
->>>>>>> 69f3e1d3
 
 # Natural Language Processing (if needed)
 nltk==3.9.1
